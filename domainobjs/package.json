{
    "name": "maci-domainobjs",
<<<<<<< HEAD
    "version": "0.3.8",
=======
    "version": "0.4.0",
>>>>>>> 658aff65
    "description": "",
    "main": "build/index.js",
    "scripts": {
        "watch": "tsc --watch",
        "build": "tsc",
        "test": "jest",
        "test-debug": "node --inspect-brk ./node_modules/.bin/jest"
    },
    "devDependencies": {
        "@types/jest": "^24.0.25",
        "@types/node": "^13.1.2",
        "jest": "^24.9.0",
        "maci-crypto": "^0.3.8",
        "ts-jest": "^24.2.0"
    },
    "gitHead": "17f37c30e4b5ec41246d3db0921799fbecafd90b"
}<|MERGE_RESOLUTION|>--- conflicted
+++ resolved
@@ -1,10 +1,6 @@
 {
     "name": "maci-domainobjs",
-<<<<<<< HEAD
-    "version": "0.3.8",
-=======
     "version": "0.4.0",
->>>>>>> 658aff65
     "description": "",
     "main": "build/index.js",
     "scripts": {
