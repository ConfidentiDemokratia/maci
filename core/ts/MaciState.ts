import * as assert from 'assert'
import {
    AccQueue,
    IncrementalQuinTree,
    genRandomSalt,
    SNARK_FIELD_SIZE,
    NOTHING_UP_MY_SLEEVE,
    hashLeftRight,
    hash3,
    hash5,
    sha256Hash,
    stringifyBigInts,
    Signature,
} from 'maci-crypto'
import {
    PubKey,
    VerifyingKey,
    Command,
    Message,
    Keypair,
    StateLeaf,
    Ballot,
} from 'maci-domainobjs'

interface TreeDepths {
    intStateTreeDepth: number;
    messageTreeDepth: number;
    messageTreeSubDepth: number;
    voteOptionTreeDepth: number;
}

interface BatchSizes {
    tallyBatchSize: number;
    messageBatchSize: number;
}

interface MaxValues {
    maxUsers: number;
    maxMessages: number;
    maxVoteOptions: number;
}

const STATE_TREE_DEPTH = 10

// Also see: Polls.sol
class Poll {
    public duration: number
    // Note that we only store the PubKey on-chain while this class stores the
    // Keypair for the sake of convenience
    public coordinatorKeypair: Keypair
    public treeDepths: TreeDepths
    public batchSizes: BatchSizes
    public maxValues: MaxValues

    public numSignUps: number

    public pollEndTimestamp: BigInt

    public ballots: Ballot[] = []
    public ballotTree: IncrementalQuinTree

    public messages: Message[] = []
    public messageAq: AccQueue
    public messageTree: IncrementalQuinTree
    public commands: Command[] = []

    public signatures: Signature[] = []
    public encPubKeys: PubKey[] = []
    public STATE_TREE_ARITY = 5
    public MESSAGE_TREE_ARITY = 5
    public VOTE_OPTION_TREE_ARITY = 5

    public stateCopied = false
    public stateLeaves: StateLeaf[] = [blankStateLeaf]
    public stateTree = new IncrementalQuinTree(
        STATE_TREE_DEPTH,
        blankStateLeafHash,
        this.STATE_TREE_ARITY,
        hash5,
    )

    // For message processing
    public numBatchesProcessed = 0
    public currentMessageBatchIndex
    public maciStateRef: MaciState
    public pollId: number

    public sbSalts: {[key: number]: BigInt} = {}
    public resultRootSalts: {[key: number]: BigInt} = {}
    public preVOSpentVoiceCreditsRootSalts: {[key: number]: BigInt} = {}
    public spentVoiceCreditSubtotalSalts: {[key: number]: BigInt} = {}

    // For vote tallying
    public results: BigInt[] = []
    public perVOSpentVoiceCredits: BigInt[] = []
    public numBatchesTallied = 0

    public totalSpentVoiceCredits: BigInt = BigInt(0)

    constructor(
        _duration: number,
        _pollEndTimestamp: BigInt,
        _coordinatorKeypair: Keypair,
        _treeDepths: TreeDepths,
        _batchSizes: BatchSizes,
        _maxValues: MaxValues,
        _maciStateRef: MaciState,
    ) {
        this.duration = _duration
        this.pollEndTimestamp = _pollEndTimestamp
        this.coordinatorKeypair = _coordinatorKeypair
        this.treeDepths = _treeDepths
        this.batchSizes = _batchSizes
        this.maxValues = _maxValues
        this.maciStateRef = _maciStateRef
        this.pollId = _maciStateRef.polls.length
        this.numSignUps = Number(_maciStateRef.numSignUps.toString())

        this.messageTree = new IncrementalQuinTree(
            this.treeDepths.messageTreeDepth,
            NOTHING_UP_MY_SLEEVE,
            this.MESSAGE_TREE_ARITY,
            hash5,
        )
        this.messageAq = new AccQueue(
            this.treeDepths.messageTreeSubDepth,
            this.MESSAGE_TREE_ARITY,
            NOTHING_UP_MY_SLEEVE,
        )

        for (let i = 0; i < this.maxValues.maxVoteOptions; i ++) {
            this.results.push(BigInt(0))
            this.perVOSpentVoiceCredits.push(BigInt(0))
        }

        const blankBallot = Ballot.genBlankBallot(
            this.maxValues.maxVoteOptions,
            _treeDepths.voteOptionTreeDepth,
        )
        this.ballots.push(blankBallot)
    }

    private copyStateFromMaci = () => {
        // Copy the state tree, ballot tree, state leaves, and ballot leaves
        assert(this.maciStateRef.stateLeaves.length === this.maciStateRef.stateTree.leaves.length)

        this.stateLeaves = this.maciStateRef.stateLeaves.map(
            (x) => x.copy()
        )
        this.stateTree = this.maciStateRef.stateTree.copy()

        // Create as many ballots as state leaves
        const emptyBallot = new Ballot(
            this.maxValues.maxVoteOptions,
            this.treeDepths.voteOptionTreeDepth,
        )
        const emptyBallotHash = emptyBallot.hash()
        this.ballotTree = new IncrementalQuinTree(
            STATE_TREE_DEPTH,
            emptyBallot.hash(),
            this.STATE_TREE_ARITY,
            hash5,
        )
        this.ballotTree.insert(emptyBallotHash)

        while (this.ballots.length < this.stateLeaves.length) {
            this.ballotTree.insert(emptyBallotHash)
            this.ballots.push(emptyBallot)
        }

        this.numSignUps = Number(this.maciStateRef.numSignUps.toString())

        this.stateCopied = true
    }

    /*
     * Inserts a Message and the corresponding public key used to generate the
     * ECDH shared key which was used to encrypt said message.
     */
    public publishMessage = (
        _message: Message,
        _encPubKey: PubKey,
    ) => {
        assert(
            _encPubKey.rawPubKey[0] < SNARK_FIELD_SIZE &&
            _encPubKey.rawPubKey[1] < SNARK_FIELD_SIZE
        )
        for (const d of _message.data) {
            assert(d < SNARK_FIELD_SIZE)
        }

        this.encPubKeys.push(_encPubKey)
        this.messages.push(_message)

        const messageLeaf = _message.hash(_encPubKey)
        this.messageAq.enqueue(messageLeaf)
        this.messageTree.insert(messageLeaf)

        // Decrypt the message and store the Command
        const sharedKey = Keypair.genEcdhSharedKey(
            this.coordinatorKeypair.privKey,
            _encPubKey,
        )
        const { command, signature } = Command.decrypt(_message, sharedKey)
        this.commands.push(command)
        this.signatures.push(signature)
    }

    /*
     * Merge all enqueued messages into a tree.
     */
    public mergeAllMessages = (
    ) => {
        this.messageAq.mergeSubRoots(0)
        this.messageAq.merge(this.treeDepths.messageTreeDepth)
        assert(this.isMessageAqMerged())

        // TODO: Validate that a tree from this.messages matches the messageAq
        // main root
    }

    public hasUnprocessedMessages = (): boolean => {
        const batchSize = this.batchSizes.messageBatchSize

        let totalBatches =
            this.messages.length <= batchSize ?
            1
            : 
            Math.floor(this.messages.length / batchSize)

        if (
            this.messages.length > batchSize &&
            this.messages.length % batchSize > 0
        ) {
            totalBatches ++
        }

        return this.numBatchesProcessed < totalBatches
    }

    /*
     * Process _batchSize messages starting from the saved index.  This
     * function will process messages even if the number of messages is not an
     * exact multiple of _batchSize. e.g. if there are 10 messages, _index is
     * 8, and _batchSize is 4, this function will only process the last two
     * messages in this.messages, and finally update the zeroth state leaf.
     * Note that this function will only process as many state leaves as there
     * are ballots to prevent accidental inclusion of a new user after this
     * poll has concluded.
     * @param _pollId The ID of the poll associated with the messages to
     *        process
     */
    public processMessages = (
        _pollId: number,
    ) => {
        assert(this.hasUnprocessedMessages(), 'No more messages to process')

        // Require that the message queue has been merged
        assert(this.isMessageAqMerged())
        assert(this.messageAq.hasRoot(this.treeDepths.messageTreeDepth))

        const batchSize = this.batchSizes.messageBatchSize

        if (this.numBatchesProcessed === 0) {
            // The starting index of the batch of messages to process.
            // Note that we process messages in reverse order.
            // e.g if there are 8 messages and the batch size is 5, then
            // the starting index should be 5.
            assert(this.currentMessageBatchIndex == undefined)
        }

        if (this.numBatchesProcessed === 0) {
            // Prevent other polls from being processed until this poll has
            // been fully processed
            this.maciStateRef.pollBeingProcessed = true
            this.maciStateRef.currentPollBeingProcessed = _pollId
        }

        // Only allow one poll to be processed at a time
        if (this.maciStateRef.pollBeingProcessed) {
            assert(this.maciStateRef.currentPollBeingProcessed === _pollId)
        }

        if (this.numBatchesProcessed === 0) {
            this.currentMessageBatchIndex =
                Math.floor(this.messages.length / batchSize) * batchSize

            if (this.currentMessageBatchIndex > 0) {
                this.currentMessageBatchIndex -= batchSize
            }

            this.sbSalts[this.currentMessageBatchIndex] = BigInt(0)
        }

        // The starting index must be valid
        assert(this.currentMessageBatchIndex >= 0)
        assert(this.currentMessageBatchIndex % batchSize === 0)

        if (!this.stateCopied) {
            this.copyStateFromMaci()
        }

        // Generate circuit inputs
        const circuitInputs = stringifyBigInts(
            this.genProcessMessagesCircuitInputsPartial(
                this.currentMessageBatchIndex
            )
        )

        const currentStateLeaves: StateLeaf[] = []
        const currentStateLeavesPathElements: any[] = []

        const currentBallots: Ballot[] = []
        const currentBallotsPathElements: any[] = []

        const currentVoteWeights: BigInt[] = []
        const currentVoteWeightsPathElements: any[] = []

        for (let i = 0; i < batchSize; i ++) {
            const m = this.currentMessageBatchIndex + batchSize - i - 1
            const messageIndex = m >= this.messages.length ?
                this.messages.length - 1
                :
                m

            const r = this.processMessage(messageIndex)
            //console.log(messageIndex, r ? 'valid' : 'invalid')

            // If the command is valid
            if (r) {
                // TODO: replace with try/catch after implementing error
                // handling
                const index = r.stateLeafIndex

                currentStateLeaves.unshift(r.originalStateLeaf)
                currentBallots.unshift(r.originalBallot)
                currentVoteWeights.unshift(r.originalVoteWeight)
                currentVoteWeightsPathElements.unshift(r.originalVoteWeightsPathElements)

                currentStateLeavesPathElements.unshift(r.originalStateLeafPathElements)
                currentBallotsPathElements.unshift(r.originalBallotPathElements)

                this.stateLeaves[index] = r.newStateLeaf.copy()
                this.stateTree.update(index, r.newStateLeaf.hash())

                this.ballots[index] = r.newBallot
                this.ballotTree.update(index, r.newBallot.hash())

            } else {
                // Since the command is invalid, use a blank state leaf
                currentStateLeaves.unshift(this.stateLeaves[0].copy())
                currentStateLeavesPathElements.unshift(
                    this.stateTree.genMerklePath(0).pathElements
                )

                currentBallots.unshift(this.ballots[0].copy())
                currentBallotsPathElements.unshift(
                    this.ballotTree.genMerklePath(0).pathElements
                )

                // Since the command is invalid, use vote option index 0
                currentVoteWeights.unshift(this.ballots[0].votes[0])

                // No need to iterate through the entire votes array if the
                // remaining elements are 0
                let lastIndexToInsert = this.ballots[0].votes.length - 1
                while (lastIndexToInsert > 0) {
                    if (this.ballots[0].votes[lastIndexToInsert] === BigInt(0)) {
                        lastIndexToInsert --
                    } else {
                        break
                    }
                }

                const vt = new IncrementalQuinTree(
                    this.treeDepths.voteOptionTreeDepth,
                    BigInt(0),
                    5,
                    hash5,
                )
                for (let i = 0; i <= lastIndexToInsert; i ++) {
                    vt.insert(this.ballots[0].votes[i])
                }
                currentVoteWeightsPathElements.unshift(
                    vt.genMerklePath(0).pathElements
                )

            }
        }
        circuitInputs.currentStateLeaves = currentStateLeaves.map((x) => x.asCircuitInputs())
        circuitInputs.currentStateLeavesPathElements = currentStateLeavesPathElements
        circuitInputs.currentBallots = currentBallots.map((x) => x.asCircuitInputs())
        circuitInputs.currentBallotsPathElements = currentBallotsPathElements
        circuitInputs.currentVoteWeights = currentVoteWeights
        circuitInputs.currentVoteWeightsPathElements = currentVoteWeightsPathElements

        this.numBatchesProcessed ++

        if (this.currentMessageBatchIndex > 0) {
            this.currentMessageBatchIndex -= batchSize
        }

        // TODO: ensure newSbSalt differs from currentSbSalt
        const newSbSalt = genRandomSalt()
        this.sbSalts[this.currentMessageBatchIndex] = newSbSalt

        circuitInputs.newSbSalt = newSbSalt
        const newStateRoot = this.stateTree.root
        const newBallotRoot = this.ballotTree.root
        circuitInputs.newSbCommitment = hash3([
            newStateRoot,
            newBallotRoot,
            newSbSalt,
        ])

        const coordPubKeyHash = this.coordinatorKeypair.pubKey.hash()
        circuitInputs.inputHash = sha256Hash([
            circuitInputs.packedVals,
            coordPubKeyHash,
            circuitInputs.msgRoot,
            circuitInputs.currentSbCommitment,
            circuitInputs.newSbCommitment,
            this.pollEndTimestamp,
        ])

        // If this is the last batch, release the lock
        if (this.numBatchesProcessed * batchSize >= this.messages.length) {
            this.maciStateRef.pollBeingProcessed = false
        }
        return stringifyBigInts(circuitInputs)
    }

    /*
     * Generates inputs for the ProcessMessages circuit. 
     */
    public genProcessMessagesCircuitInputsPartial = (
        _index: number,
    ) => {
        const messageBatchSize = this.batchSizes.messageBatchSize

        assert(_index <= this.messages.length)
        assert(_index % messageBatchSize === 0)

        let msgs = this.messages.map((x) => x.asCircuitInputs())
        while (msgs.length % messageBatchSize > 0) {
            msgs.push(msgs[msgs.length - 1])
        }

        msgs = msgs.slice(_index, _index + messageBatchSize)

        let commands = this.commands.map((x) => x.copy())
        while (commands.length % messageBatchSize > 0) {
            commands.push(commands[commands.length - 1])
        }
        commands = commands.slice(_index, _index + messageBatchSize)

        while(this.messageTree.leaves.length < _index + messageBatchSize) {
            this.messageTree.insert(
                this.messageTree.zeroValue
            )
        }

        const messageSubrootPath = this.messageTree.genMerkleSubrootPath(
            _index,
            _index + messageBatchSize,
        )

        assert(
            IncrementalQuinTree.verifyMerklePath(
                messageSubrootPath,
                this.messageTree.hashFunc,
            ) === true
        )

        let batchEndIndex = _index + messageBatchSize
        if (batchEndIndex > this.messages.length) {
            batchEndIndex = this.messages.length
        }

        let encPubKeys = this.encPubKeys.map((x) => x.copy())
        while (encPubKeys.length % messageBatchSize > 0) {
            encPubKeys.push(encPubKeys[encPubKeys.length - 1])
        }
        encPubKeys = encPubKeys.slice(_index, _index + messageBatchSize)

        const stateIndices: number[] = []
        for (let i = 0; i < messageBatchSize; i ++) {
            const stateIndex = Number(commands[i].stateIndex)
            stateIndices.push(stateIndex)
        }

        const msgRoot = this.messageAq.getRoot(this.treeDepths.messageTreeDepth)

        const currentStateRoot = this.stateTree.root
        const currentBallotRoot = this.ballotTree.root
        const currentSbCommitment = hash3([
            currentStateRoot,
            currentBallotRoot,
            this.sbSalts[this.currentMessageBatchIndex],
        ])

        // Generate a SHA256 hash of inputs which the contract provides
        const packedVals = 
            BigInt(this.maxValues.maxVoteOptions) +
            (BigInt(this.numSignUps) << BigInt(50)) +
            (BigInt(_index) << BigInt(100)) +
            (BigInt(batchEndIndex) << BigInt(150))

        const coordPubKey = this.coordinatorKeypair.pubKey

        return stringifyBigInts({
            pollEndTimestamp: this.pollEndTimestamp,
            packedVals,
            msgRoot,
            msgs,
            msgSubrootPathElements: messageSubrootPath.pathElements,
            coordPrivKey: this.coordinatorKeypair.privKey.asCircuitInputs(),
            coordPubKey: coordPubKey.asCircuitInputs(),
            encPubKeys: encPubKeys.map((x) => x.asCircuitInputs()),
            currentStateRoot,
            currentBallotRoot,
            currentSbCommitment,
            currentSbSalt: this.sbSalts[this.currentMessageBatchIndex],
        })
    }

    /*
     * Process all messages. This function does not update the ballots or state
     * leaves; rather, it copies and then updates them. This makes it possible
     * to test the result of multiple processMessage() invocations.
     */
    public processAllMessages = () => {
        if (!this.stateCopied) {
            this.copyStateFromMaci()
        }
        const stateLeaves = this.stateLeaves.map((x) => x.copy())
        const ballots = this.ballots.map((x) => x.copy())
        
        for (let i = 0; i < this.messages.length; i ++) {
            const messageIndex = this.messages.length - i - 1
            const r = this.processMessage(messageIndex)
            if (r) {
                // TODO: replace with try/catch after implementing error
                // handling
                const index = r.stateLeafIndex
                stateLeaves[index] = r.newStateLeaf
                ballots[index] = r.newBallot
            }
        }

        return { stateLeaves, ballots }
    }

    /*
     * Process one message
     */
    private processMessage = (
        _index: number,
    ) => {
        //TODO: throw custom errors for no-ops

        // Ensure that the index is valid
        assert(_index >= 0)
        assert(this.messages.length > _index)

        // Ensure that there is the correct number of ECDH shared keys
        assert(this.encPubKeys.length === this.messages.length)

        const message = this.messages[_index]
        const encPubKey = this.encPubKeys[_index]

        // Decrypt the message
        const sharedKey = Keypair.genEcdhSharedKey(
            this.coordinatorKeypair.privKey,
            encPubKey,
        )
        const { command, signature } = Command.decrypt(message, sharedKey)

        const stateLeafIndex = BigInt(command.stateIndex)

        // If the state tree index in the command is invalid, do nothing
        if (
            stateLeafIndex >= BigInt(this.ballots.length) ||
            stateLeafIndex < BigInt(1)
        ) {
            return
        }

        if (stateLeafIndex >= BigInt(this.stateTree.leaves.length)) {
            return
        }

        // The user to update (or not)
        const stateLeaf = this.stateLeaves[Number(stateLeafIndex)]

        // The ballot to update (or not)
        const ballot = this.ballots[Number(stateLeafIndex)]

        // If the signature is invalid, do nothing
        if (!command.verifySignature(signature, stateLeaf.pubKey)) {
            //console.log('Invalid signature. pubkeyx =', stateLeaf.pubKey.rawPubKey[0], 'sig', signature)
            return
        }

        //console.log('Valid signature. pubkeyx =', stateLeaf.pubKey.rawPubKey[0], 'sig', signature)

        // If the nonce is invalid, do nothing
        if (command.nonce !== BigInt(ballot.nonce) + BigInt(1)) {
            return
        }

        const prevSpentCred = ballot.votes[Number(command.voteOptionIndex)]

        const voiceCreditsLeft =
            BigInt(stateLeaf.voiceCreditBalance) +
            (BigInt(prevSpentCred) * BigInt(prevSpentCred)) -
            (BigInt(command.newVoteWeight) * BigInt(command.newVoteWeight))


        // If the remaining voice credits is insufficient, do nothing
        if (voiceCreditsLeft < BigInt(0)) {
            return
        }

        // If the vote option index is invalid, do nothing
        if (
            command.voteOptionIndex < BigInt(0) ||
            command.voteOptionIndex >= BigInt(this.maxValues.maxVoteOptions)
        ) {
            return
        }

        // Deep-copy the state leaf and update its attributes
        const newStateLeaf = stateLeaf.copy()
        newStateLeaf.voiceCreditBalance = voiceCreditsLeft
        newStateLeaf.pubKey = command.newPubKey.copy()

        // Deep-copy the ballot and update its attributes
        const newBallot = ballot.copy()
        newBallot.nonce = BigInt(newBallot.nonce) + BigInt(1)
        newBallot.votes[Number(command.voteOptionIndex)] =
            command.newVoteWeight

        const originalStateLeafPathElements
            = this.stateTree.genMerklePath(Number(stateLeafIndex)).pathElements

        const originalBallotPathElements
            = this.ballotTree.genMerklePath(Number(stateLeafIndex)).pathElements

        const voteOptionIndex = Number(command.voteOptionIndex)

        const originalVoteWeight = ballot.votes[voteOptionIndex]
        const vt = new IncrementalQuinTree(
            this.treeDepths.voteOptionTreeDepth,
            BigInt(0),
            5,
            hash5,
        )
        for (let i = 0; i < this.ballots[0].votes.length; i ++) {
            vt.insert(ballot.votes[i])
        }

        const originalVoteWeightsPathElements =
            vt.genMerklePath(voteOptionIndex).pathElements

        return {
            stateLeafIndex: Number(stateLeafIndex),

            newStateLeaf,
            originalStateLeaf: stateLeaf.copy(),
            originalStateLeafPathElements,
            originalVoteWeight,
            originalVoteWeightsPathElements,

            newBallot,
            originalBallot: ballot.copy(),
            originalBallotPathElements,
            command,
        }
    }

    private isMessageAqMerged = (): boolean => {
        return this.messageAq.getRoot(this.treeDepths.messageTreeDepth) ===
            this.messageTree.root
    }

    public hasUntalliedBallots = () => {
        const batchSize = this.batchSizes.tallyBatchSize
        return this.numBatchesTallied * batchSize < this.ballots.length
    }

    /*
     * Tally a batch of Ballots and update this.results
     */
    public tallyVotes = () => {

        const batchSize = this.batchSizes.tallyBatchSize

        assert(
            this.hasUntalliedBallots(),
            'No more ballots to tally',
        )

        const batchStartIndex = this.numBatchesTallied * batchSize

        const currentResultsRootSalt = batchStartIndex === 0 ?
            BigInt(0)
            :
            this.resultRootSalts[batchStartIndex - batchSize]

        const currentPerVOSpentVoiceCreditsRootSalt = batchStartIndex === 0 ?
            BigInt(0)
            :
            this.preVOSpentVoiceCreditsRootSalts[batchStartIndex - batchSize]

        const currentSpentVoiceCreditSubtotalSalt = batchStartIndex === 0 ?
            BigInt(0)
            :
            this.spentVoiceCreditSubtotalSalts[batchStartIndex - batchSize]

        const currentResultsCommitment = this.genResultsCommitment(currentResultsRootSalt)

        const currentPerVOSpentVoiceCreditsCommitment =
            this.genPerVOSpentVoiceCreditsCommitment(
                currentPerVOSpentVoiceCreditsRootSalt,
                batchStartIndex,
            )

        const currentSpentVoiceCreditsCommitment =
            this.genSpentVoiceCreditSubtotalCommitment(
                currentSpentVoiceCreditSubtotalSalt,
                batchStartIndex,
            )

        const currentTallyCommitment = batchStartIndex === 0 ?
            BigInt(0)
            :
            hash3([
                currentResultsCommitment,
                currentSpentVoiceCreditsCommitment,
                currentPerVOSpentVoiceCreditsCommitment,
            ])

        const ballots: Ballot[] = []
        const currentResults = this.results.map((x) => BigInt(x.toString()))
        const currentPerVOSpentVoiceCredits = this.perVOSpentVoiceCredits.map((x) => BigInt(x.toString()))
        const currentSpentVoiceCreditSubtotal = BigInt(this.totalSpentVoiceCredits.toString())

        for (
            let i = this.numBatchesTallied * batchSize;
            i < this.numBatchesTallied * batchSize + batchSize;
            i ++
        ) {
            if (i >= this.ballots.length) {
                break
            }

            ballots.push(this.ballots[i])

            for (let j = 0; j < this.maxValues.maxVoteOptions; j++) {
                const v = BigInt(this.ballots[i].votes[j])

                this.results[j] = BigInt(this.results[j]) + v

                this.perVOSpentVoiceCredits[j] =
                    BigInt(this.perVOSpentVoiceCredits[j]) + (BigInt(v) * BigInt(v))

                this.totalSpentVoiceCredits =
                    BigInt(this.totalSpentVoiceCredits) + BigInt(v) * BigInt(v)
            }
        }

        const emptyBallot = new Ballot(
            this.maxValues.maxVoteOptions,
            this.treeDepths.voteOptionTreeDepth,
        )

        while (ballots.length < batchSize) {
            ballots.push(emptyBallot)
        }

        const newResultsRootSalt = genRandomSalt()
        const newPerVOSpentVoiceCreditsRootSalt = genRandomSalt()
        const newSpentVoiceCreditSubtotalSalt = genRandomSalt()

        this.resultRootSalts[batchStartIndex] = newResultsRootSalt
        this.preVOSpentVoiceCreditsRootSalts[batchStartIndex] = newPerVOSpentVoiceCreditsRootSalt
        this.spentVoiceCreditSubtotalSalts[batchStartIndex] = newSpentVoiceCreditSubtotalSalt

        const newResultsCommitment = this.genResultsCommitment(newResultsRootSalt)
<<<<<<< HEAD
=======
        const newPerVOSpentVoiceCreditsCommitment =
            this.genPerVOSpentVoiceCreditsCommitment(newPerVOSpentVoiceCreditsRootSalt)
>>>>>>> 2c4b7603

        const newSpentVoiceCreditsCommitment =
            this.genSpentVoiceCreditSubtotalCommitment(
                newSpentVoiceCreditSubtotalSalt,
                batchStartIndex + batchSize,
            )

        const newPerVOSpentVoiceCreditsCommitment =
            this.genPerVOSpentVoiceCreditsCommitment(
                newPerVOSpentVoiceCreditsRootSalt,
                batchStartIndex + batchSize,
            )

        const newTallyCommitment = hash3([
            newResultsCommitment,
            newSpentVoiceCreditsCommitment,
            newPerVOSpentVoiceCreditsCommitment,
        ])

        //debugger

        const stateRoot = this.stateTree.root
        const ballotRoot = this.ballotTree.root
        const sbSalt = this.sbSalts[this.currentMessageBatchIndex]
        const sbCommitment = hash3([stateRoot, ballotRoot, sbSalt ])

        const packedVals = MaciState.packTallyVotesSmallVals(
            batchStartIndex,
            batchSize,
            this.numSignUps,
        )
        const inputHash = sha256Hash([
            packedVals,
            sbCommitment,
            currentTallyCommitment,
            newTallyCommitment,
        ])

        const ballotSubrootProof = this.ballotTree.genMerkleSubrootPath(
                batchStartIndex,
                batchStartIndex + batchSize,
            )

        const votes = ballots.map((x) => x.votes)

        const circuitInputs = stringifyBigInts({
            stateRoot,
            ballotRoot,
            sbSalt,

            sbCommitment,
            currentTallyCommitment,
            newTallyCommitment,

            packedVals, // contains numSignUps and batchStartIndex
            inputHash,

            ballots: ballots.map((x) => x.asCircuitInputs()),
            ballotPathElements: ballotSubrootProof.pathElements,
            votes,

            currentResults,
            currentResultsRootSalt,

            currentSpentVoiceCreditSubtotal,
            currentSpentVoiceCreditSubtotalSalt,

            currentPerVOSpentVoiceCredits,
            currentPerVOSpentVoiceCreditsRootSalt,

            newResultsRootSalt,
            newPerVOSpentVoiceCreditsRootSalt,
            newSpentVoiceCreditSubtotalSalt,
        })

        this.numBatchesTallied ++

        return circuitInputs
    }

    public genResultsCommitment = (_salt: BigInt) => {
        const resultsTree = new IncrementalQuinTree(
            this.treeDepths.voteOptionTreeDepth,
            BigInt(0),
            this.VOTE_OPTION_TREE_ARITY,
            hash5,
        )

        for (const r of this.results) {
            resultsTree.insert(r)
        }

        return hashLeftRight(resultsTree.root, _salt)
    }

<<<<<<< HEAD
    public genSpentVoiceCreditSubtotalCommitment = (
        _salt: BigInt,
        _numBallotsToCount: number,
    ) => {
        debugger
        let subtotal = BigInt(0)
        for (let i = 0; i < _numBallotsToCount; i ++) {
            if (i >= this.ballots.length) {
                break
            }
            for (let j = 0; j < this.results.length; j ++) {
                const v = BigInt(this.ballots[i].votes[j])
                subtotal = BigInt(subtotal) + v * v
            }
        }
        return hashLeftRight(subtotal, _salt)
=======
    public genSpentVoiceCreditSubtotalCommitment = (_salt) => {
        return hashLeftRight(this.totalSpentVoiceCredits, _salt)
>>>>>>> 2c4b7603
    }

    public genPerVOSpentVoiceCreditsCommitment = (
        _salt: BigInt,
        _numBallotsToCount: number,
    ) => {
        const resultsTree = new IncrementalQuinTree(
            this.treeDepths.voteOptionTreeDepth,
            BigInt(0),
            this.VOTE_OPTION_TREE_ARITY,
            hash5,
        )

<<<<<<< HEAD
        const leaves: BigInt[] = []

        for (let i = 0; i < this.results.length; i ++) {
            leaves.push(BigInt(0))
        }

        for (let i = 0; i < _numBallotsToCount; i ++) {
            if (i >= this.ballots.length) {
                break
            }
            for (let j = 0; j < this.results.length; j ++) {
                const v = BigInt(this.ballots[i].votes[j])
                leaves[j] = BigInt(leaves[j]) + v * v
            }
        }

        for (let i = 0; i < leaves.length; i ++) {
            resultsTree.insert(leaves[i])
=======
        for (const r of this.perVOSpentVoiceCredits) {
            resultsTree.insert(BigInt(r))
>>>>>>> 2c4b7603
        }

        return hashLeftRight(resultsTree.root, _salt)
    }

    public copy = (): Poll => {
        const copied = new Poll(
            Number(this.duration.toString()),
            BigInt(this.pollEndTimestamp.toString()),
            this.coordinatorKeypair.copy(),
            {
                intStateTreeDepth:
                    Number(this.treeDepths.intStateTreeDepth),
                messageTreeDepth:
                    Number(this.treeDepths.messageTreeDepth),
                messageTreeSubDepth:
                    Number(this.treeDepths.messageTreeSubDepth),
                voteOptionTreeDepth:
                    Number(this.treeDepths.voteOptionTreeDepth),
            },
            {
                tallyBatchSize:
                    Number(this.batchSizes.tallyBatchSize.toString()),
                messageBatchSize:
                    Number(this.batchSizes.messageBatchSize.toString()),
            },
            {
                maxUsers:
                    Number(this.maxValues.maxUsers.toString()),
                maxMessages:
                    Number(this.maxValues.maxMessages.toString()),
                maxVoteOptions:
                    Number(this.maxValues.maxVoteOptions.toString()),
            },
            this.maciStateRef,
        )

        copied.stateLeaves = this.stateLeaves.map((x: StateLeaf) => x.copy())
        copied.messages = this.messages.map((x: Message) => x.copy())
        copied.commands = this.commands.map((x: Command) => x.copy())
        copied.signatures = this.signatures.map((x: Signature) => {
            return {
                R8: [
                    BigInt(x.R8[0].toString()),
                    BigInt(x.R8[1].toString()),
                ],
                S: BigInt(x.S.toString()),
            }
        })
        copied.ballots = this.ballots.map((x: Ballot) => x.copy())
        copied.encPubKeys = this.encPubKeys.map((x: PubKey) => x.copy())
        if (this.ballotTree) {
            copied.ballotTree = this.ballotTree.copy()
        }
        copied.currentMessageBatchIndex = this.currentMessageBatchIndex
        copied.maciStateRef = this.maciStateRef
        copied.messageAq = this.messageAq.copy()
        copied.messageTree = this.messageTree.copy()
        copied.results = this.results.map((x: BigInt) => BigInt(x.toString()))
        copied.perVOSpentVoiceCredits = this.perVOSpentVoiceCredits.map((x: BigInt) => BigInt(x.toString()))

        copied.numBatchesProcessed = Number(this.numBatchesProcessed.toString())
        copied.numBatchesTallied = Number(this.numBatchesTallied.toString())
        copied.pollId = Number(this.pollId.toString())
        copied.totalSpentVoiceCredits = BigInt(this.totalSpentVoiceCredits.toString())

        copied.sbSalts = {}
        copied.resultRootSalts = {}
        copied.preVOSpentVoiceCreditsRootSalts = {}
        copied.spentVoiceCreditSubtotalSalts = {}

        for (const k of Object.keys(this.sbSalts)) {
            copied.sbSalts[k] = BigInt(this.sbSalts[k].toString())
        }
        for (const k of Object.keys(this.resultRootSalts)) {
            copied.resultRootSalts[k] = BigInt(this.resultRootSalts[k].toString())
        }
        for (const k of Object.keys(this.preVOSpentVoiceCreditsRootSalts)) {
            copied.preVOSpentVoiceCreditsRootSalts[k] = BigInt(this.preVOSpentVoiceCreditsRootSalts[k].toString())
        }
        for (const k of Object.keys(this.spentVoiceCreditSubtotalSalts)) {
            copied.spentVoiceCreditSubtotalSalts[k] = BigInt(this.spentVoiceCreditSubtotalSalts[k].toString())
        }

        return copied
    }

    public equals = (p: Poll): boolean => {
        const result = 
            this.duration === p.duration &&
            this.coordinatorKeypair.equals(p.coordinatorKeypair) &&
            this.treeDepths.intStateTreeDepth ===
                p.treeDepths.intStateTreeDepth &&
            this.treeDepths.messageTreeDepth ===
                p.treeDepths.messageTreeDepth &&
            this.treeDepths.messageTreeSubDepth ===
                p.treeDepths.messageTreeSubDepth &&
            this.treeDepths.voteOptionTreeDepth ===
                p.treeDepths.voteOptionTreeDepth &&
            this.batchSizes.tallyBatchSize === p.batchSizes.tallyBatchSize &&
            this.batchSizes.messageBatchSize ===
                p.batchSizes.messageBatchSize &&
            this.maxValues.maxUsers === p.maxValues.maxUsers &&
            this.maxValues.maxMessages === p.maxValues.maxMessages &&
            this.maxValues.maxVoteOptions === p.maxValues.maxVoteOptions &&
            this.messages.length === p.messages.length &&
            this.encPubKeys.length === p.encPubKeys.length

        if (! result) {
            return false
        }

        for (let i = 0; i < this.messages.length; i ++) {
            if (!this.messages[i].equals(p.messages[i])) {
                return false
            }
        }
        for (let i = 0; i < this.encPubKeys.length; i ++) {
            if (!this.encPubKeys[i].equals(p.encPubKeys[i])) {
                return false
            }
        }
        return true
    }
}

const blankStateLeaf = StateLeaf.genBlankLeaf()
const blankStateLeafHash = blankStateLeaf.hash()

// A representation of the MACI contract
// Also see MACI.sol
class MaciState {
    public STATE_TREE_ARITY = 5
    public STATE_TREE_SUBDEPTH = 2
    public MESSAGE_TREE_ARITY = 5
    public VOTE_OPTION_TREE_ARITY = 5

    public stateTreeDepth = STATE_TREE_DEPTH
    public polls: Poll[] = []
    public stateLeaves: StateLeaf[] = []
    public stateTree = new IncrementalQuinTree(
        STATE_TREE_DEPTH,
        blankStateLeafHash,
        this.STATE_TREE_ARITY,
        hash5,
    )
    public stateAq: AccQueue = new AccQueue(
        this.STATE_TREE_SUBDEPTH,
        this.STATE_TREE_ARITY,
        blankStateLeafHash,
    )
    public pollBeingProcessed = true
    public currentPollBeingProcessed
    public numSignUps = 0

    constructor () {
        this.stateLeaves.push(blankStateLeaf)
        this.stateTree.insert(blankStateLeafHash)
        this.stateAq.enqueue(blankStateLeafHash)
    }

    public signUp(
        _pubKey: PubKey,
        _initialVoiceCreditBalance: BigInt,
        _timestamp: BigInt,
    ): number {
        const stateLeaf = new StateLeaf(
            _pubKey,
            _initialVoiceCreditBalance,
            _timestamp,
        )
        const h = stateLeaf.hash()
        const leafIndex = this.stateAq.enqueue(h)
        this.stateTree.insert(h)
        this.stateLeaves.push(stateLeaf.copy())
        this.numSignUps ++
        return leafIndex
    }

    public deployPoll(
        _duration: number,
        _pollEndTimestamp: BigInt,
        _maxValues: MaxValues,
        _treeDepths: TreeDepths,
        _messageBatchSize: number,
        _coordinatorKeypair: Keypair,
    ): number {
        const poll: Poll = new Poll(
            _duration,
            _pollEndTimestamp,
            _coordinatorKeypair,
             _treeDepths,
            {
                messageBatchSize: _messageBatchSize,
                tallyBatchSize:
                    this.STATE_TREE_ARITY ** _treeDepths.intStateTreeDepth,
            },
            _maxValues,
            this,
        )

        this.polls.push(poll)
        return this.polls.length - 1
    }

    public deployNullPoll() {
        // @ts-ignore
        this.polls.push(null)
    }

    /*
     * Deep-copy this object
     */
    public copy = (): MaciState => {
        const copied = new MaciState()

        copied.stateLeaves = this.stateLeaves.map((x: StateLeaf) => x.copy())
        copied.polls = this.polls.map((x: Poll) => x.copy())

        return copied
    }

    public equals = (m: MaciState): boolean => {
        const result =
            this.STATE_TREE_ARITY === m.STATE_TREE_ARITY &&
            this.MESSAGE_TREE_ARITY === m.MESSAGE_TREE_ARITY &&
            this.VOTE_OPTION_TREE_ARITY === m.VOTE_OPTION_TREE_ARITY &&
            this.stateTreeDepth === m.stateTreeDepth &&
            this.polls.length === m.polls.length &&
            this.stateLeaves.length === m.stateLeaves.length

        if (!result) {
            return false
        }

        for (let i = 0; i < this.polls.length; i ++) {
            if (!this.polls[i].equals(m.polls[i])) {
                return false
            }
        }
        for (let i = 0; i < this.stateLeaves.length; i ++) {
            if (!this.stateLeaves[i].equals(m.stateLeaves[i])) {
                return false
            }
        }
        
        return true
    }

    public static packTallyVotesSmallVals = (
        batchStartIndex: number,
        batchSize: number,
        numSignUps: number,
    ) => {
        // Note: the << operator has lower precedence than +
        const packedVals = 
            (BigInt(batchStartIndex) / BigInt(batchSize)) +
            (BigInt(numSignUps) << BigInt(50))

        return packedVals
    }

    public static unpackTallyVotesSmallVals = (
        packedVals: BigInt,
    ) => {
        let asBin = BigInt(packedVals).toString(2)
        assert(asBin.length <= 100)
        while (asBin.length < 100) {
            asBin = '0' + asBin
        }
        const numSignUps = BigInt('0b' + asBin.slice(0, 50))
        const batchStartIndex = BigInt('0b' + asBin.slice(50, 100))

        return { numSignUps, batchStartIndex }
    }

    public static packProcessMessageSmallVals = (
        maxVoteOptions: BigInt,
        numUsers: BigInt,
        batchStartIndex: number,
        batchEndIndex: number,
    ) => {
        return BigInt(maxVoteOptions) +
            (BigInt(numUsers) << BigInt(50)) +
            (BigInt(batchStartIndex) << BigInt(100)) +
            (BigInt(batchEndIndex) << BigInt(150))
    }

    public static unpackProcessMessageSmallVals = (
        packedVals: BigInt,
    ) => {
        let asBin = BigInt(packedVals).toString(2)
        assert(asBin.length <= 200)
        while (asBin.length < 200) {
            asBin = '0' + asBin
        }
        const maxVoteOptions = BigInt('0b' + asBin.slice(150, 200))
        const numUsers = BigInt('0b' + asBin.slice(100, 150))
        const batchStartIndex = BigInt('0b' + asBin.slice(50, 100))
        const batchEndIndex = BigInt('0b' + asBin.slice(0, 50))

        return {
            maxVoteOptions,
            numUsers,
            batchStartIndex,
            batchEndIndex,
        }
    }
}

const genProcessVkSig = (
    _stateTreeDepth: number,
    _messageTreeDepth: number,
    _voteOptionTreeDepth: number,
    _batchSize: number
): BigInt => {
    return (BigInt(_batchSize) << BigInt(192)) +
           (BigInt(_stateTreeDepth) << BigInt(128)) +
           (BigInt(_messageTreeDepth) << BigInt(64)) +
            BigInt(_voteOptionTreeDepth)
}

const genTallyVkSig = (
    _stateTreeDepth: number,
    _intStateTreeDepth: number,
    _voteOptionTreeDepth: number,
): BigInt => {
    return (BigInt(_stateTreeDepth) << BigInt(128)) +
           (BigInt(_intStateTreeDepth) << BigInt(64)) +
            BigInt(_voteOptionTreeDepth)
}

/*
 * A helper function which hashes a list of results with a salt and returns the
 * hash.
 *
 * @param results A list of vote weights
 * @parm salt A random salt
 * @return The hash of the results and the salt, with the salt last
 */
const genTallyResultCommitment = (
    results: BigInt[],
    salt: BigInt,
    depth: number,
): BigInt => {

    const tree = new IncrementalQuinTree(depth, BigInt(0), 5, hash5)
    for (const result of results) {
        tree.insert(BigInt(result))
    }
    return hashLeftRight(tree.root, salt)
}

export {
    MaxValues,
    TreeDepths,
    MaciState,
    Poll,
    genProcessVkSig,
    genTallyVkSig,
    genTallyResultCommitment,
    STATE_TREE_DEPTH,
}<|MERGE_RESOLUTION|>--- conflicted
+++ resolved
@@ -788,11 +788,6 @@
         this.spentVoiceCreditSubtotalSalts[batchStartIndex] = newSpentVoiceCreditSubtotalSalt
 
         const newResultsCommitment = this.genResultsCommitment(newResultsRootSalt)
-<<<<<<< HEAD
-=======
-        const newPerVOSpentVoiceCreditsCommitment =
-            this.genPerVOSpentVoiceCreditsCommitment(newPerVOSpentVoiceCreditsRootSalt)
->>>>>>> 2c4b7603
 
         const newSpentVoiceCreditsCommitment =
             this.genSpentVoiceCreditSubtotalCommitment(
@@ -888,12 +883,10 @@
         return hashLeftRight(resultsTree.root, _salt)
     }
 
-<<<<<<< HEAD
     public genSpentVoiceCreditSubtotalCommitment = (
         _salt: BigInt,
         _numBallotsToCount: number,
     ) => {
-        debugger
         let subtotal = BigInt(0)
         for (let i = 0; i < _numBallotsToCount; i ++) {
             if (i >= this.ballots.length) {
@@ -905,11 +898,11 @@
             }
         }
         return hashLeftRight(subtotal, _salt)
-=======
-    public genSpentVoiceCreditSubtotalCommitment = (_salt) => {
-        return hashLeftRight(this.totalSpentVoiceCredits, _salt)
->>>>>>> 2c4b7603
-    }
+    }
+
+    //public genSpentVoiceCreditSubtotalCommitment = (_salt) => {
+        //return hashLeftRight(this.totalSpentVoiceCredits, _salt)
+    //}
 
     public genPerVOSpentVoiceCreditsCommitment = (
         _salt: BigInt,
@@ -922,7 +915,6 @@
             hash5,
         )
 
-<<<<<<< HEAD
         const leaves: BigInt[] = []
 
         for (let i = 0; i < this.results.length; i ++) {
@@ -941,10 +933,6 @@
 
         for (let i = 0; i < leaves.length; i ++) {
             resultsTree.insert(leaves[i])
-=======
-        for (const r of this.perVOSpentVoiceCredits) {
-            resultsTree.insert(BigInt(r))
->>>>>>> 2c4b7603
         }
 
         return hashLeftRight(resultsTree.root, _salt)
